# Chronos

Chronos is Airbnb's replacement for `cron`.
It is a distributed and fault-tolerant scheduler that runs on top of [Apache Mesos][mesos].
You can use it to orchestrate jobs. It supports custom Mesos executors as well
as the default command executor. Thus by default, Chronos executes `sh`
(on most systems bash) scripts. Chronos can be used to interact with systems
such as Hadoop (incl. EMR), even if the Mesos slaves on which execution happens
do not have Hadoop installed. Included wrapper scripts allow transfering files
and executing them on a remote machine in the background and using asynchronous
callbacks to notify Chronos of job completion or failures.

Chronos has a number of advantages over regular cron.
It allows you to schedule your jobs using [ISO8601][ISO8601] repeating interval notation, which enables more flexibility in job scheduling.
Chronos also supports the definition of jobs triggered by the completion of other jobs. It supports arbitrarily long dependency chains.

**Try out the interactive and personalized [tutorial for Chronos](http://mesosphere.io/learn/run-chronos-on-mesos/).**

For questions and discussions around Chronos, please use the Google Group "chronos-scheduler":
[Chronos Scheduler Group](https://groups.google.com/forum/#!forum/chronos-scheduler).
Also join us on IRC in #mesos on freenode.


* [Features](#features)
* [Running Chronos](#running-chronos)
* [Configuring Chronos](#configuring-chronos)
* [License](#license)
* [Contributors](#contributors)
* [Video Introduction](#video-introduction)
* [Chronos UI](#chronos-ui)
* [API](#api)
    - [Leader](#leaders)
    - [Listing Jobs](#listing-jobs)
    - [Deleting a Job](#deleting-a-job)
    - [Deleting All Jobs](#deleting-all-jobs)
    - [Deleting All Tasks for a Job](#deleting-all-tasks-for-a-job)
    - [Manually Starting a Job](#manually-starting-a-job)
    - [Adding a Scheduled Job](#adding-a-scheduled-job)
    - [Adding a Dependent Job](#adding-a-dependent-job)
    - [Describing the Dependency Graph](#describing-the-dependency-graph)
    - [Asynchronous Jobs](#asynchronous-jobs)
    - [Obtaining Remote Executables](#obtaining-remote-executables)
* [Debugging Chronos Jobs](#debugging-chronos-jobs)
* [Notes](#notes)
    - [Environment Variables Mesos Looks For](#environment-variables-mesos-looks-for)
* [Reporting Bugs](#reporting-bugs)
* [Appendix](#appendix)
    - [Finding a Node to Talk To](#finding-a-node-to-talk-to)
    - [Zookeeper](#zookeeper)
    - [Install Chronos on Amazon Linux](#install-chronos-on-amazon-linux)



If you get an error while compiling Mesos, please consult the [FAQ](docs/FAQ.md).

## Features

* Web UI
* 8601 Repeating Interval Notation
* Handles dependencies
* Job Stats (e.g. 50th, 75th, 95th and 99th percentile timing, failure/success)
* Fault Tolerance (Hot Master)
* Configurable Retries
* Multiple Workers (i.e. Mesos Slaves)

## Running Chronos

We've included some [example run scripts](#example-run-scripts), but the
basic syntax for launching chronos is:

    java -cp chronos.jar --master zk://127.0.0.1:2181/mesos --zk_hosts 127.0.0.1:2181

Please note that you need to have both mesos and zookeeper running for this to work!

For more information on configuration options, please see [configuring
Chronos](#configuring-chronos).

### Example Run Scripts

* Example [runit](http://smarden.org/runit/) run script

    [bin/run](bin/run)

* Example local run script

    [bin/start-chronos.bash](bin/start-chronos.bash)

## Configuring Chronos

For information on configuring chronos, please see [docs/CONFIG.md](docs/CONFIG.md).

## License

The use and distribution terms for this software are covered by the
Apache 2.0 License (http://www.apache.org/licenses/LICENSE-2.0.html)
which can be found in the file LICENSE at the root of this distribution.
By using this software in any fashion, you are agreeing to be bound by
the terms of this license.
You must not remove this notice, or any other, from this software.

## Contributors

* Florian Leibert ([@flo](http://twitter.com/flo))
* Andy Kramolisch ([@andykram](https://github.com/andykram))
* Harry Shoff ([@hshoff](https://twitter.com/hshoff))

## Video Introduction

* Replacing Cron & Building Scalable Data Pipelines: [YouTube](http://www.youtube.com/watch?v=FLqURrtS8IA)

## Sample Architecture

![architecture](https://raw.github.com/airbnb/chronos/master/docs/emr_use_case.png "sample architecture")

## Chronos UI

Chronos comes with a UI which can be used to add, delete, list, modify and run jobs. It can also show a graph of job dependencies.
The screenshot should give you a good idea of what Chronos can do.

![Chronos UI screenshot](https://raw.github.com/airbnb/chronos/master/docs/chronos_ui-1.png "Chronos UI overview")

![Chronos UI screenshot new job](https://raw.github.com/airbnb/chronos/master/docs/chronos_ui-new-job.png "Chronos UI new job")

## API

You can communicate with Chronos using a RESTful [JSON][] API over HTTP.
Chronos nodes usually listen on `port 4400` for API requests.
All examples in this section assume that you've found a running leader at `chronos-node.airbnb.com:4400`.

### Leaders

When you have multiple Chronos nodes running, only one of them will be elected as the leader.
The leader is the only node that responds to API requests, but if you attempt to talk to a non-leader your request will automatically be redirected to a leader.

### Listing Jobs

* Endpoint: __/scheduler/jobs__
* Method: __GET__
* Example: `curl -L -X GET chronos-node:4400/scheduler/jobs`
* Response: JSON data

A job listing returns a JSON list containing all of the jobs.
Each job is a JSON hash.
Interesting fields in the hashes are:

* `invocationCount`: the number of times the job completed
* `executor`: auto-determined by Chronos, but will usually be "" for non-async jobs
* `parents`: for dependent jobs, a list of all other jobs that must run before this job will do so

If there is a `parents` field there will be no `schedule` field and vice-versa.

### Deleting a Job

Get a job name from the job listing above. Then:

* Endpoint: __/scheduler/job/jobName__
* Method: __DELETE__
* Example: `curl -L -X DELETE chronos-node:4400/scheduler/job/request_event_counter_hourly`
* Response: HTTP 204

### Deleting All Jobs

Note: *don't do this*.

* Endpoint: __/scheduler/jobs__
* Method: __DELETE__
* Example: `curl -L -X DELETE chronos-node:4400/scheduler/jobs`
* Response: HTTP 204

### Deleting All Tasks for a Job

Deleting tasks for a job is useful if a job gets stuck. Get a job name from the job listing above. Then:

* Endpoint: __/scheduler/task/kill/jobName__
* Method: __DELETE__
* Example: `curl -L -X DELETE chronos-node:4400/scheduler/task/kill/request_event_counter_hourly`
* Response: HTTP 204

### Manually Starting a Job

You can manually start a job by issuing an HTTP request.

* Endpoint: __/scheduler/job__
* Method: __PUT__
* Example: `curl -L -X PUT chronos-node:4400/scheduler/job/request_event_counter_hourly`
* Response: HTTP 204

### Adding a Scheduled Job

The heart of job scheduling is a JSON POST request.
The JSON hash you send to Chronos should contain the following fields:
* Name: the job name
* Command: the actual command that will be executed by Chronos
* Schedule: The scheduling for the job, in ISO8601 format. Consists of 3 parts separated by '/':
    * Number of times to repeat the job; put just 'R' to repeat forever
    * The start time of the job
    * The run interval
* Epsilon: If Chronos misses the scheduled run time for any reason, it will still run the job if the time is within this interval. Epsilon must be formatted like an [ISO 8601 Duration](https://en.wikipedia.org/wiki/ISO_8601#Durations).
* Owner: the email address of the person responsible for the job
* Async: whether the job runs in the background

Here is an example job hash:
```json
{
  "schedule": "R10/2012-10-01T05:52:00Z/PT2S",
  "name": "SAMPLE_JOB1",
  "epsilon": "PT15M",
  "command": "echo 'FOO' >> /tmp/JOB1_OUT",
  "owner": "bob@airbnb.com",
  "async": false
}
```

Once you've generated the hash, send it to Chronos like so:

* Endpoint: __/scheduler/iso8601__
* Method: __POST__
* Example:

        curl -L -H 'Content-Type: application/json' -X POST -d '{json hash}' chronos-node:4400/scheduler/iso8601

* Response: HTTP 204

### Adding a Dependent Job

A dependent job takes the same JSON format as a scheduled job.
However, instead of the `schedule` field, it will accept a `parents` field.
This should be a JSON list of all jobs which must run at least once before this job will run.

* Endpoint: __/scheduler/dependency__
* Method: __POST__
* Example:

        curl -L -X POST -H 'Content-Type: application/json' -d '{dependent hash}' chronos-node:4400/scheduler/iso8601

Here is a more elaborate example for a dependency job hash:

```json
{
    "async": true,
    "command": "bash -x /srv/data-infra/jobs/hive_query.bash run_hive hostings-earnings-summary",
    "epsilon": "PT30M",
    "errorCount": 0,
    "lastError": "",
    "lastSuccess": "2013-03-15T13:02:14.243Z",
    "name": "hostings_earnings_summary",
    "owner": "bob@airbnb.com",
    "parents": [
        "db_export-airbed_hostings",
        "db_export-airbed_reservation2s"
    ],
    "retries": 2,
    "successCount": 100
}
```

### Describing the Dependency Graph

Chronos allows to describe the dependency graph and has an endpoint to return this graph in form of a dotfile.

* Endpoint: __/scheduler/graph/dot__
* Method: __GET__
* Example:
```bash
    curl -L -X GET chronos-node:4400/scheduler/graph/dot
```

### Asynchronous Jobs

If your job is long-running, you may want to run it asynchronously.
In this case, you need to do two things:

1. When adding your job, ensure it is set as asynchronous.
2. Your, job, when complete, should reports its completion status to Chronos.

If you forget to do (2), your job will never run again because Chronos will think that it is still running.
Reporting job completion to Chronos is done via another API call:

* Endpoint: __/scheduler/task/*task id*__
* Method: __PUT__
* Example:
```bash
    curl -L -X PUT -H "Content-Type: application/json" -d '{"statusCode":0}' chronos-node:4400/scheduler/task/my_job_run_555_882083xkj302
```

The task id is auto-generated by Chronos. It will be available in your job's environment as `$mesos_task_id`.

_Note_: You will probably need to url-encode the mesos task id in order to submit it as part of the URL.

### Obtaining Remote Executables

When specifying the `command` field in your job hash, use the `url-runner.bash` (make sure it's deployed on all slaves). Alternatively,
you can also use a url in the command field, if your mesos was compiled with cURL libraries.

## Debugging Chronos Jobs

Chronos itself can be configured just like [dropwizard-logging][logging] via the configuration file. If there's something going wrong with the framework itself look here for information. Individual jobs log with their task id on the mesos slaves.
Look in the standard out log for your job name and the string "ready for launch", or else "job ct:" and your job name.
The job is done when the line in the log says:

    Task with id 'value: TASK_ID **FINISHED**

To find debug logs on the mesos slave, look in `/tmp/mesos/slaves` on the slave instance (unless you've specifically supplied a different log folder for mesos). For example:

    /tmp/mesos/slaves/

In that dir, the current slave run is timestamped so look for the most recent.
Under that is a list of frameworks; you're interested in the Chronos framework.
For example:

    /tmp/mesos/slaves/STAMP/frameworks/

## Notes

The curl executor is even more powerful if the specified URLs are packaged and self-contained executables.
This can be done for example via [arx][arx], which bundles code into an executable archive.
[Arx][arx] applications in turn contain shell commands and an archive (e.g. a jar file and a startup-script).
It's easy to use and there are no libraries required to unpack and execute the archive.

Signed URLs can be used to publish arx files (e.g. on s3).

To start a new scheduler you have to give the JVM access to the native mesos library.
You can do so by either setting the `java.library.path` to the build mesos library or create an environment variable `MESOS_NATIVE_LIBRARY` and set it to the `mesoslib.dylib` / `mesoslib.so` file

### Environment Variables Mesos Looks For

* `MESOS_NATIVE_LIBRARY`: Absolute path to the native mesos library. This is usually `/usr/local/lib/libmesos.so` on Linux and `/usr/local/lib/libmesos.dylib` on OSX.
* `MESOS_LAUNCHER_DIR`: Absolute path to the src subdirectory of your mesos build, such that the shell executor can be found (e.g. If mesos was built in `/Users/florian/airbnb_code/mesos/build` then the value for this variable would be `/Users/florian/airbnb_code/mesos/build/src`).
* `MESOS_KILLTREE`: Absolute path to the location of the `killtree.sh` script. (e.g. `/Users/florian/airbnb_code/mesos/src/scripts/killtree.sh`)

If you're using the installer script this should be setup for you.

## Reporting Bugs

To make all of our lives easier we ask that all bug reports
include at least the following information:

The output of:

    mvn -X clean package

and

    java -version

If the error is in running tests, then please include the output of
running all the tests.

    # Mac/FreeBSD
    tail +1 target/surefire-reports/*.txt
    # GNU Coreutils
    tail -n +1 target/surefire-reports/*.txt

If the error is in the installer, please include all
the output from running it with debug enabled:

    bash -x bin/installer.bash

If the bug is in building mesos from scratch, please [submit those bugs directly to mesos](https://issues.apache.org/jira/browse/MESOS).

If the bug occurs while running Chronos, please include the following
information:

* The command used to launch Chronos, for example:

        java -cp target/chronos.jar com.airbnb.scheduler.Main server config/local_scheduler_nozk.yml

* The YAML file used to configure Chronos.

* The version of Mesos you are running.

* The output of

        java -version

## Appendix

### Finding a Node to Talk to

As we mentioned, Chronos is designed (not required) to run with multiple nodes of which one is elected master.
If you use the cURL command line tool, you can use the `-L` flag and hit any Chronos node and you will get a
307 REDIRECT to the leader.

### Zookeeper

Chronos registers itself with [Zookeeper][Zookeeper] at the location `/airbnb/service/chronos`. This value can be changed via the configuration file.


[arx]: https://github.com/solidsnack/arx
[ISO8601]: http://en.wikipedia.org/wiki/ISO_8601 "ISO8601 Standard"
[json]: http://www.json.org/
[mesos]: https://mesos.apache.org/ "Apache Mesos"
[logging]: http://dropwizard.codahale.com/manual/core/#logging
[Zookeeper]: https://zookeeper.apache.org/


### Install Chronos on Amazon Linux

Follow these steps to install Chronos on Amazon Linux:

##### Install Dependencies

###### Debian Linux:
    sudo apt-get install autoconf make gcc cpp patch python-dev git libtool default-jdk default-jdk-builddep default-jre gzip libghc-zlib-dev libcurl4-openssl-dev

###### Fedora Linux:
    sudo yum install autoconf make gcc gcc-c++ patch python-devel git libtool java-1.7.0-openjdk-devel zlib-devel libcurl-devel openssl-devel cyrus-sasl-devel
<<<<<<< HEAD
Make sure you're using java 7: `sudo alternatives --config java`
=======
    make sure you're using java 7: sudo alternatives --config java
>>>>>>> 7bfe0a55

##### Build and Install Mesos

	git clone https://github.com/apache/mesos.git
	cd mesos/
	git checkout 
	export JAVA_HOME=/usr/lib/jvm/java-1.7.0-openjdk-1.7.0.45.x86_64/
	./bootstrap
	./configure --with-webui --with-included-zookeeper --disable-perftools --enable-frame-pointers
	make
	sudo make install

##### Build Chronos

Install [Node](http://nodejs.org/) first. On OSX, try `brew install node`

<<<<<<< HEAD
Start up start up zookeeper, mesos master, and mesos slave(s).  Then try
	
=======
	start up zookeeper, mesos master, and mesos slave(s)
>>>>>>> 7bfe0a55
	export MESOS_NATIVE_LIBRARY=/usr/local/lib/libmesos.so
	git clone https://github.com/airbnb/chronos.git
	cd chronos
	mvn package
	java -cp target/chronos*.jar com.airbnb.scheduler.Main --master zk://localhost:5050/mesos --zk_hosts localhost:2181<|MERGE_RESOLUTION|>--- conflicted
+++ resolved
@@ -405,11 +405,8 @@
 
 ###### Fedora Linux:
     sudo yum install autoconf make gcc gcc-c++ patch python-devel git libtool java-1.7.0-openjdk-devel zlib-devel libcurl-devel openssl-devel cyrus-sasl-devel
-<<<<<<< HEAD
+
 Make sure you're using java 7: `sudo alternatives --config java`
-=======
-    make sure you're using java 7: sudo alternatives --config java
->>>>>>> 7bfe0a55
 
 ##### Build and Install Mesos
 
@@ -426,12 +423,8 @@
 
 Install [Node](http://nodejs.org/) first. On OSX, try `brew install node`
 
-<<<<<<< HEAD
 Start up start up zookeeper, mesos master, and mesos slave(s).  Then try
 	
-=======
-	start up zookeeper, mesos master, and mesos slave(s)
->>>>>>> 7bfe0a55
 	export MESOS_NATIVE_LIBRARY=/usr/local/lib/libmesos.so
 	git clone https://github.com/airbnb/chronos.git
 	cd chronos
